--- conflicted
+++ resolved
@@ -98,57 +98,22 @@
 git clone --recursive https://github.com/your-repo/RecordRoute.git
 cd RecordRoute
 
-<<<<<<< HEAD
 # 2. (선택) 환경 설정 파일 생성
 # .env 파일은 프로젝트 루트에 생성해야 합니다.
 # .env 파일이 없는 경우, 기본값으로 실행됩니다.
 # 자세한 내용은 recordroute-rs/CONFIGURATION.md를 참고하세요.
 
 # 3. Rust 백엔드 빌드 및 실행 (첫 실행 시 시간이 걸릴 수 있습니다)
-=======
-# 또는 이미 클론한 경우 서브모듈 초기화
-git submodule update --init --recursive
-```
-
-### 3. llama.cpp 빌드
-
-```bash
-# llama.cpp 빌드 (첫 실행 시 시간이 걸릴 수 있습니다)
-npm run build:llama
-
-# 또는 직접 스크립트 실행
-# Linux/macOS:
-bash tools/scripts/build-llama.sh
-# Windows:
-tools\scripts\build-llama.bat
-```
-
-빌드가 완료되면 `third-party/llama.cpp/build/bin/llama-server`에 실행 파일이 생성됩니다.
-
-### 4. Rust 백엔드 빌드 및 실행
-
-```bash
-# Rust 백엔드 빌드 및 실행
->>>>>>> e7aa1090
 cd recordroute-rs
 cargo run --release
 ```
 
 서버가 `http://localhost:8080`에서 실행됩니다.
 
-<<<<<<< HEAD
 **환경 설정 위치**: `.env` 파일은 **프로젝트 루트** (`RecordRoute/.env`)에 생성해야 합니다.
 RecordRoute는 자동으로 프로젝트 루트를 찾아 `.env` 파일을 로드합니다.
 
 ### 3. Whisper 모델 다운로드 (필수)
-=======
-**통합 빌드**: 모든 구성 요소를 한 번에 빌드하려면:
-```bash
-npm run build:all
-```
-
-### 5. Whisper 모델 다운로드 (필수)
->>>>>>> e7aa1090
 
 음성 인식을 위한 Whisper 모델을 미리 다운로드해야 합니다. **이 단계를 생략하면 `cargo run` 실행 시 "Model file not found" 오류가 발생합니다.**
 
