--- conflicted
+++ resolved
@@ -73,7 +73,6 @@
 ```
 서버가 `http://localhost:8080`에서 실행됩니다.
 
-<<<<<<< HEAD
 ### 3. Whisper 모델 다운로드 (필수)
 
 음성 인식을 위한 Whisper 모델을 미리 다운로드해야 합니다. **이 단계를 생략하면 `cargo run` 실행 시 "Model file not found" 오류가 발생합니다.**
@@ -105,9 +104,6 @@
 *자세한 모델 옵션과 성능 비교는 `recordroute-rs/CONFIGURATION.md`를 참고하세요.*
 
 ### 4. Ollama 모델 다운로드
-=======
-### 3. llama.cpp 모델 다운로드
->>>>>>> 81e18de1
 
 워크플로우에 필요한 GGUF 형식의 모델을 HuggingFace에서 다운로드합니다.
 
@@ -184,16 +180,12 @@
 
 ## 트러블슈팅
 
-<<<<<<< HEAD
 - **Whisper 모델 오류**: `Error: STT error: Model file not found`가 발생하면:
   - Whisper 모델을 다운로드했는지 확인하세요 (위 "3. Whisper 모델 다운로드" 참조).
   - 모델 파일 경로가 올바른지 확인하세요 (`ls recordroute-rs/models/ggml-base.bin`).
   - `.env` 파일의 `WHISPER_MODEL` 경로 설정을 확인하세요.
   - 자세한 내용은 `recordroute-rs/CONFIGURATION.md`를 참고하세요.
-- **Ollama 연결 오류**: Ollama 서비스가 로컬에서 실행 중인지 확인하세요 (`ollama serve`).
-=======
 - **llama.cpp 연결 오류**: llama-server가 로컬에서 실행 중인지 확인하세요 (`llama-server -m /path/to/model.gguf`).
->>>>>>> 81e18de1
 - **FFmpeg 오류**: FFmpeg가 시스템에 설치되고 PATH에 등록되었는지 확인하세요.
 - **Cargo 빌드 오류**:
   - Rust toolchain이 최신 버전인지 확인하세요 (`rustup update`).
